--- conflicted
+++ resolved
@@ -2,7 +2,6 @@
 
 use super::metric::Metric;
 
-<<<<<<< HEAD
 #[cfg(any(target_arch = "x86", target_arch = "x86_64"))]
 use super::simple_sse::*;
 
@@ -15,9 +14,7 @@
 #[cfg(target_arch = "aarch64")]
 use super::simple_neon::*;
 
-=======
 #[derive(Clone)]
->>>>>>> bb8dba39
 pub struct DotProductMetric {}
 
 #[derive(Clone)]
